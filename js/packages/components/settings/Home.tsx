import React from 'react'
import { View, ScrollView, ActivityIndicator, TouchableOpacity } from 'react-native'
import { Text, Icon } from '@ui-kitten/components'
import { useNavigation as useNativeNavigation } from '@react-navigation/native'
import QRCode from 'react-native-qrcode-svg'
import { Translation } from 'react-i18next'

import { useStyles } from '@berty-tech/styles'
import { ScreenProps, useNavigation } from '@berty-tech/navigation'
import { useAccount, useMsgrContext } from '@berty-tech/store/hooks'
import { MessengerActions } from '@berty-tech/store/context'

import { ButtonSetting, ButtonSettingRow } from '../shared-components/SettingsButtons'
import HeaderSettings from '../shared-components/Header'
import { SwipeNavRecognizer } from '../shared-components/SwipeNavRecognizer'
<<<<<<< HEAD
import { MessengerActions } from '@berty-tech/store/context'
import logo from '../main/1_berty_picto.png'
=======
import { AccountAvatar } from '../avatars'
>>>>>>> f40d5252

const useStylesHome = () => {
	const [{ height, margin, padding, text }] = useStyles()
	return {
		firstHeaderButton: [margin.right.scale(20), height(90)],
		secondHeaderButton: [margin.right.scale(20), height(90)],
		thirdHeaderButton: height(90),
		headerNameText: text.size.scale(13),
		scrollViewPadding: padding.bottom.scale(50),
	}
}

const HomeHeaderGroupButton: React.FC = () => {
	const _styles = useStylesHome()
	const [{ padding, color }] = useStyles()
	const { navigate } = useNavigation()

	return (
		<Translation>
			{(t: any): React.ReactNode => (
				<View
					style={[
						padding.horizontal.medium,
						padding.top.small,
						{ position: 'absolute', width: '100%', bottom: -40 },
					]}
				>
					<ButtonSettingRow
						state={[
							{
								name: t('settings.home.header-left-button'),
								icon: 'question-mark-circle-outline',
								color: color.red,
								style: _styles.firstHeaderButton,
								onPress: () => navigate.settings.help(),
							},
							{
								name: t('settings.home.header-center-button'),
								icon: 'options-2-outline',
								color: color.dark.grey,
								style: _styles.secondHeaderButton,
								onPress: () => navigate.settings.devTools(),
							},
							{
								name: t('settings.home.header-right-button'),
								icon: 'settings-2-outline',
								color: color.blue,
								style: _styles.thirdHeaderButton,
								onPress: () => navigate.settings.mode(),
							},
						]}
					/>
				</View>
			)}
		</Translation>
	)
}

const HomeHeaderAvatar: React.FC = () => {
	const _styles = useStylesHome()
	const [
		{ row, margin, background, border, padding },
		{ windowWidth, windowHeight, scaleHeight },
	] = useStyles()
	const account = useAccount()
	const navigation = useNavigation()
	const qrCodeSize = Math.min(windowHeight, windowWidth) * 0.3

	return (
		<View style={[row.center, margin.top.scale(30), padding.bottom.scale(70)]}>
			<TouchableOpacity
				style={[background.white, border.radius.medium, padding.scale(20), padding.top.scale(40)]}
				onPress={() => navigation.navigate.settings.myBertyId()}
			>
				<View style={[{ alignItems: 'center' }]}>
					<View
						style={{
							position: 'absolute',
							top: -73,
						}}
					>
						<AccountAvatar size={64} />
					</View>
					<Text style={[_styles.headerNameText]}>{account?.displayName || ''}</Text>
					<View style={[padding.top.scale(20 * scaleHeight)]}>
<<<<<<< HEAD
						<QRCode size={qrCodeSize} logo={logo} value={account.link} color='#3845E0' />
=======
						{(account?.link && <QRCode size={qrCodeSize} value={account.link} />) || null}
>>>>>>> f40d5252
					</View>
				</View>
			</TouchableOpacity>
		</View>
	)
}

const HomeHeader: React.FC = () => {
	const navigation = useNativeNavigation()
	const [{ color, margin }] = useStyles()
	return (
		<View style={{ width: '100%' }}>
			<View
				style={[
					margin.top.scale(10),
					{ flexDirection: 'row', justifyContent: 'space-between', width: '100%' },
				]}
			>
				<TouchableOpacity onPress={() => navigation.goBack()}>
					<Icon name='arrow-back-outline' width={30} height={30} fill={color.white} />
				</TouchableOpacity>
				<View />
				<TouchableOpacity onPress={() => navigation.navigate('Settings.EditProfile')}>
					<Icon name='edit-outline' width={30} height={30} fill={color.white} />
				</TouchableOpacity>
			</View>
			<HomeHeaderAvatar />
		</View>
	)
}

const HomeBodySettings: React.FC<{}> = () => {
	const [{ flex, color, padding }] = useStyles()
	const navigation = useNativeNavigation()
	const ctx = useMsgrContext()

	return (
		<Translation>
			{(t: any): React.ReactNode => (
				<View style={[flex.tiny, padding.horizontal.medium]}>
					<ButtonSetting
						name={t('settings.home.network-button')}
						icon='earth'
						iconPack='custom'
						iconColor={color.blue}
						onPress={() => navigation.navigate('Settings.NetworkMap')}
					/>
					<ButtonSetting
						name={t('settings.home.switch-accounts')}
						icon='log-out-outline'
						iconColor={color.red}
						onPress={() => ctx.dispatch({ type: MessengerActions.SetStateClosing })}
					/>
				</View>
			)}
		</Translation>
	)
}

export const Home: React.FC<ScreenProps.Settings.Home> = () => {
	const account = useAccount()
	const [{ flex, background, row, margin }] = useStyles()
	const navigation = useNativeNavigation()

	return (
		<>
			<View style={[flex.tiny, background.white]}>
				<SwipeNavRecognizer
					onSwipeUp={() => navigation.goBack()}
					onSwipeLeft={() => navigation.goBack()}
					onSwipeRight={() => navigation.goBack()}
					onSwipeDown={() => navigation.goBack()}
				>
					{account == null ? (
						<ActivityIndicator size='large' style={[row.center]} />
					) : (
						<ScrollView bounces={false}>
							<View style={[margin.bottom.scale(20)]}>
								<HeaderSettings>
									<View>
										<HomeHeader />
										<HomeHeaderGroupButton />
									</View>
								</HeaderSettings>
							</View>
							<HomeBodySettings />
						</ScrollView>
					)}
				</SwipeNavRecognizer>
			</View>
		</>
	)
}<|MERGE_RESOLUTION|>--- conflicted
+++ resolved
@@ -13,12 +13,8 @@
 import { ButtonSetting, ButtonSettingRow } from '../shared-components/SettingsButtons'
 import HeaderSettings from '../shared-components/Header'
 import { SwipeNavRecognizer } from '../shared-components/SwipeNavRecognizer'
-<<<<<<< HEAD
-import { MessengerActions } from '@berty-tech/store/context'
 import logo from '../main/1_berty_picto.png'
-=======
 import { AccountAvatar } from '../avatars'
->>>>>>> f40d5252
 
 const useStylesHome = () => {
 	const [{ height, margin, padding, text }] = useStyles()
@@ -104,11 +100,10 @@
 					</View>
 					<Text style={[_styles.headerNameText]}>{account?.displayName || ''}</Text>
 					<View style={[padding.top.scale(20 * scaleHeight)]}>
-<<<<<<< HEAD
-						<QRCode size={qrCodeSize} logo={logo} value={account.link} color='#3845E0' />
-=======
-						{(account?.link && <QRCode size={qrCodeSize} value={account.link} />) || null}
->>>>>>> f40d5252
+						{(account?.link && (
+							<QRCode size={qrCodeSize} value={account.link} logo={logo} color='#3845E0' />
+						)) ||
+							null}
 					</View>
 				</View>
 			</TouchableOpacity>
