--- conflicted
+++ resolved
@@ -984,11 +984,7 @@
 						<SwipeNavRecognizer onSwipeLeft={() => navigate('Settings.Home')}>
 							<SafeAreaConsumer>
 								{(insets: EdgeInsets | null) => (
-<<<<<<< HEAD
-									<View>
-=======
 									<>
->>>>>>> 95759f63
 										<ScrollView
 											ref={scrollRef}
 											stickyHeaderIndices={!searchText?.length && !hasResults ? [1] : [0]}
@@ -1013,10 +1009,6 @@
 											{!searchText?.length && (
 												<IncomingRequests items={requests} onLayout={onLayoutRequests} />
 											)}
-<<<<<<< HEAD
-
-=======
->>>>>>> 95759f63
 											<HomeHeader
 												isOnTop={isOnTop}
 												hasRequests={requests.length > 0}
@@ -1027,10 +1019,6 @@
 												refresh={refresh}
 												setRefresh={setRefresh}
 											/>
-<<<<<<< HEAD
-
-=======
->>>>>>> 95759f63
 											{searchText?.length ? (
 												<SearchComponent
 													insets={insets}
@@ -1086,7 +1074,6 @@
 												</>
 											)}
 										</ScrollView>
-<<<<<<< HEAD
 										{!isFocused && (
 											<BlurView
 												blurType='light'
@@ -1101,11 +1088,8 @@
 												}}
 											/>
 										)}
-									</View>
-=======
 										{!searchText?.length && <Footer />}
 									</>
->>>>>>> 95759f63
 								)}
 							</SafeAreaConsumer>
 						</SwipeNavRecognizer>
